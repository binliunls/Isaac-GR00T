# SPDX-FileCopyrightText: Copyright (c) 2025 NVIDIA CORPORATION & AFFILIATES. All rights reserved.
# SPDX-License-Identifier: Apache-2.0
#
# Licensed under the Apache License, Version 2.0 (the "License");
# you may not use this file except in compliance with the License.
# You may obtain a copy of the License at
#
# http://www.apache.org/licenses/LICENSE-2.0
#
# Unless required by applicable law or agreed to in writing, software
# distributed under the License is distributed on an "AS IS" BASIS,
# WITHOUT WARRANTIES OR CONDITIONS OF ANY KIND, either express or implied.
# See the License for the specific language governing permissions and
# limitations under the License.

import argparse
import os
from functools import partial

import numpy as np
import torch
from action_head_utils import action_head_pytorch_forward
from trt_model_forward import setup_tensorrt_engines, setup_denoising_subgraph_engine

import gr00t
from gr00t.data.dataset import LeRobotSingleDataset
from gr00t.experiment.data_config import DATA_CONFIG_MAP
from gr00t.model.policy import Gr00tPolicy


<<<<<<< HEAD
# Used for apple-to-apple comparsion with isaac-deployment
=======
>>>>>>> 30c3d496
class SyntheticDataGenerator:
    """Generates synthetic input data for GR00T inference testing."""
    
    STATE_DIMS = {
        'left_arm': 7,
        'left_hand': 6,
        'right_arm': 7,
        'right_hand': 6,
    }
    VIDEO_DIMS = (1, 1, 256, 256, 3)
    POSITION_IDS_LENGTH = 256
    RANDOM_SEED = 42
    
    def __init__(self, seed=42):
        """Initialize the synthetic data generator."""
        self.seed = seed
        np.random.seed(self.seed)
        self.rng = np.random.default_rng(self.seed)
        
        self._create_synthetic_data()
        self._create_position_ids()
    
    def _create_synthetic_data(self) -> None:
        """Create synthetic data pool similar to reference implementation."""
        self.synthetic_data = {
            'state_left_arm': self._generate_state_data(self.STATE_DIMS['left_arm']),
            'state_left_hand': self._generate_state_data(self.STATE_DIMS['left_hand']),
            'state_right_arm': self._generate_state_data(self.STATE_DIMS['right_arm']),
            'state_right_hand': self._generate_state_data(self.STATE_DIMS['right_hand']),
            'video_data': self._generate_video_data(),
            'task_description': 'pick the pear from the counter and place it in the plate',
        }
    
    def _generate_state_data(self, dim: int) -> np.ndarray:
        """Generate synthetic state data."""
        return (self.rng.random((1, 1, dim)) - 0.5).astype(np.float32)
    
    def _generate_video_data(self) -> np.ndarray:
        """Generate synthetic video data."""
        return (self.rng.random(self.VIDEO_DIMS) * 255).astype(np.uint8)
    
    def _create_position_ids(self) -> None:
        """Create fixed position IDs."""
        try:
            import cupy as cp
            self.fixed_position_ids = cp.arange(0, self.POSITION_IDS_LENGTH, dtype=cp.int32).reshape(
                1, self.POSITION_IDS_LENGTH
            )
        except ImportError:
            # Fallback to numpy if CuPy is not available
            self.fixed_position_ids = np.arange(0, self.POSITION_IDS_LENGTH, dtype=np.int32).reshape(
                1, self.POSITION_IDS_LENGTH
            )
    
    def create_step_data(self, dataset):
        """
        Create synthetic step data that matches the dataset structure.
        
        Args:
            dataset: The dataset to get structure from
            
        Returns:
            Synthetic step data for inference
        """
        # Get a sample from the dataset to understand the structure
        sample_data = dataset[0]
        
        # Create synthetic data using the pre-generated pool
        synthetic_step_data = {}
        
        for key, value in sample_data.items():
            # Map to pre-generated synthetic data
            state_key = self._map_state_key(key)
            if state_key and state_key in self.synthetic_data:
                synthetic_step_data[key] = self.synthetic_data[state_key]
            elif 'video' in key.lower() or 'image' in key.lower():
                synthetic_step_data[key] = self.synthetic_data['video_data']
            elif key == 'task_description':
                synthetic_step_data[key] = self.synthetic_data['task_description']
            elif 'position' in key.lower() and hasattr(self, 'fixed_position_ids'):
                synthetic_step_data[key] = self.fixed_position_ids
            else:
                # Keep original data for unmapped keys
                synthetic_step_data[key] = value
        
        return synthetic_step_data
    
    def _map_state_key(self, key: str) -> str:
        """Map dataset state key to synthetic data key."""
        key_lower = key.lower()
        if 'left_arm' in key_lower:
            return 'state_left_arm'
        elif 'left_hand' in key_lower:
            return 'state_left_hand'
        elif 'right_arm' in key_lower:
            return 'state_right_arm'
        elif 'right_hand' in key_lower:
            return 'state_right_hand'
        return None


def create_synthetic_input_data(dataset, seed=42):
    """
    Create synthetic input data for testing using structured data pool.
    
    Args:
        dataset: The dataset to get structure from
        seed: Random seed for reproducibility
    
    Returns:
        Synthetic step data for inference
    """
    generator = SyntheticDataGenerator(seed)
    return generator.create_step_data(dataset)


def log_prediction_stats(predictions, mode_name, prediction_count=1):
    """
    Log detailed statistics for predictions
    
    Args:
        predictions: Prediction results dictionary
        mode_name: Name of the inference mode (PyTorch/TensorRT)
        prediction_count: Current prediction number
    """
    print(f"\n=== {mode_name} Inference Output #{prediction_count} ===")
    
    for tensor_name, tensor_data in predictions.items():
        if tensor_data is not None:
            try:
                # Handle different tensor types
                if hasattr(tensor_data, 'cpu'):
                    tensor_array = tensor_data.cpu().numpy()
                elif hasattr(tensor_data, '__dlpack__'):
                    # Handle CuPy tensors or other DLPack compatible tensors
                    try:
                        import cupy as cp
                        tensor_array = cp.from_dlpack(tensor_data.__dlpack__()).get()
                    except ImportError:
                        tensor_array = tensor_data
                else:
                    tensor_array = tensor_data
                
                if tensor_array.size > 0:
                    print(
                        f"  {tensor_name}: {tensor_array.shape} {tensor_array.dtype} "
                        f"[min: {tensor_array.min():.3f}, max: {tensor_array.max():.3f}, "
                        f"mean: {tensor_array.mean():.3f}]"
                    )
<<<<<<< HEAD
                    print(f"    Values: {tensor_array.flatten()[:5]}")
=======
>>>>>>> 30c3d496
                else:
                    print(f"  {tensor_name}: {tensor_array.shape} {tensor_array.dtype} [empty]")
            except (RuntimeError, ValueError, AttributeError) as e:
                print(f"  {tensor_name}: <error processing tensor: {e}>")
        else:
            print(f"  {tensor_name}: None")


def compare_predictions(pred_tensorrt, pred_torch):
    """
    Compare the similarity between TensorRT and PyTorch predictions

    Args:
        pred_tensorrt: TensorRT prediction results (numpy array)
        pred_torch: PyTorch prediction results (numpy array)
    """
    print("\n=== Prediction Comparison ===")

    # Ensure both predictions contain the same keys
    assert pred_tensorrt.keys() == pred_torch.keys(), "Prediction keys do not match"

    # Calculate max label width for alignment
    max_label_width = max(
        len("Cosine Similarity (PyTorch/TensorRT):"),
        len("L1 Mean/Max Distance (PyTorch/TensorRT):"),
        len("Max Output Values (PyTorch/TensorRT):"),
        len("Mean Output Values (PyTorch/TensorRT):"),
        len("Min Output Values (PyTorch/TensorRT):"),
    )

    for key in pred_tensorrt.keys():
        tensorrt_array = pred_tensorrt[key]
        torch_array = pred_torch[key]

        # Convert to PyTorch tensors
        tensorrt_tensor = torch.from_numpy(tensorrt_array).to(torch.float32)
        torch_tensor = torch.from_numpy(torch_array).to(torch.float32)

        # Ensure tensor shapes are the same
        assert (
            tensorrt_tensor.shape == torch_tensor.shape
        ), f"{key} shapes do not match: {tensorrt_tensor.shape} vs {torch_tensor.shape}"

        # Calculate cosine similarity
        flat_tensorrt = tensorrt_tensor.flatten()
        flat_torch = torch_tensor.flatten()

        # Manually calculate cosine similarity
        dot_product = torch.dot(flat_tensorrt, flat_torch)
        norm_tensorrt = torch.norm(flat_tensorrt)
        norm_torch = torch.norm(flat_torch)
        cos_sim = dot_product / (norm_tensorrt * norm_torch)

        # Calculate L1 distance
        l1_dist = torch.abs(flat_tensorrt - flat_torch)

        print(f"\n{key}:")
        print(f'{"Cosine Similarity (PyTorch/TensorRT):".ljust(max_label_width)} {cos_sim.item()}')
        print(
            f'{"L1 Mean/Max Distance (PyTorch/TensorRT):".ljust(max_label_width)} {l1_dist.mean().item():.4f}/{l1_dist.max().item():.4f}'
        )
        print(
            f'{"Max Output Values (PyTorch/TensorRT):".ljust(max_label_width)} {torch_tensor.max().item():.4f}/{tensorrt_tensor.max().item():.4f}'
        )
        print(
            f'{"Mean Output Values (PyTorch/TensorRT):".ljust(max_label_width)} {torch_tensor.mean().item():.4f}/{tensorrt_tensor.mean().item():.4f}'
        )
        print(
            f'{"Min Output Values (PyTorch/TensorRT):".ljust(max_label_width)} {torch_tensor.min().item():.4f}/{tensorrt_tensor.min().item():.4f}'
        )


if __name__ == "__main__":
    parser = argparse.ArgumentParser(description="Run GR00T inference")
    parser.add_argument(
        "--model_path", type=str, default="nvidia/GR00T-N1.5-3B", help="Path to the GR00T model"
    )
    parser.add_argument(
        "--inference_mode",
        type=str,
        choices=["pytorch", "tensorrt", "compare"],
        default="pytorch",
        help="Inference mode: 'pytorch' for PyTorch inference, 'tensorrt' for TensorRT inference, 'compare' for compare PyTorch and TensorRT outputs similarity",
    )
    parser.add_argument(
        "--denoising_steps",
        type=int,
        help="Number of denoising steps",
        default=4,
    )
    parser.add_argument(
        "--trt_engine_path",
        type=str,
        help="Path to the TensorRT engine",
        default="gr00t_engine",
    )
    parser.add_argument(
        "--use_synthetic_data",
        action="store_true",
        help="Use synthetic data instead of dataset data for more controlled testing",
    )
    args = parser.parse_args()

    MODEL_PATH = args.model_path
    REPO_PATH = os.path.dirname(os.path.dirname(gr00t.__file__))
    DATASET_PATH = os.path.join(REPO_PATH, "demo_data/robot_sim.PickNPlace")
    EMBODIMENT_TAG = "gr1"

    device = "cuda" if torch.cuda.is_available() else "cpu"

    data_config = DATA_CONFIG_MAP["fourier_gr1_arms_only"]
    modality_config = data_config.modality_config()
    modality_transform = data_config.transform()

    policy = Gr00tPolicy(
        model_path=MODEL_PATH,
        embodiment_tag=EMBODIMENT_TAG,
        modality_config=modality_config,
        modality_transform=modality_transform,
        denoising_steps=args.denoising_steps,
        device=device,
    )

    modality_config = policy.modality_config
    dataset = LeRobotSingleDataset(
        dataset_path=DATASET_PATH,
        modality_configs=modality_config,
        video_backend="decord",
        video_backend_kwargs=None,
        transforms=None,  # We'll handle transforms separately through the policy
        embodiment_tag=EMBODIMENT_TAG,
    )

    # Choose input data source
    if args.use_synthetic_data:
        print("Using synthetic input data for controlled testing")
        step_data = create_synthetic_input_data(dataset)
    else:
        print("Using dataset sample for input")
        step_data = dataset[0]
    
    # Log input data statistics
    print("\n=== Input Data Statistics ===")
    for key, value in step_data.items():
        if isinstance(value, (torch.Tensor, np.ndarray)):
            if hasattr(value, 'shape'):
                if args.use_synthetic_data and ('state' in key.lower() or 'position' in key.lower()):
                    # Print actual tensor values for state data and position IDs when using synthetic data
                    print(f"  {key}: {value.shape} {value.dtype}")
                    if 'position' in key.lower():
                        print(f"    Values: {value.flatten()}")
                    else:
                        print(f"    Mean: {value.mean():.6f}")
                        print(f"    Min: {value.min():.6f}")
                        print(f"    Max: {value.max():.6f}")
                elif value.size > 0:
                    print(f"  {key}: {value.shape} {value.dtype} [min: {value.min():.3f}, max: {value.max():.3f}, mean: {value.mean():.3f}]")
                else:
                    print(f"  {key}: {value.shape} {value.dtype}")
        else:
            print(f"  {key}: {type(value)} = {value}")
    
    prediction_count = 1

    if args.inference_mode == "pytorch":
        torch.cuda.manual_seed(42)
        if not hasattr(policy.model.action_head, "init_actions"):
            policy.model.action_head.init_actions = torch.randn(
                (1, policy.model.action_head.action_horizon, policy.model.action_head.action_dim),
                dtype=torch.float16,
                device=device,
            )
<<<<<<< HEAD
        
        # Use the same PyTorch forward as in compare mode for consistency
        policy.model.action_head.get_action = partial(
            action_head_pytorch_forward, policy.model.action_head
        )
=======
            print(f"\n=== Generated init_actions ===")
            print(f"  Shape: {policy.model.action_head.init_actions.shape}")
            print(f"  Mean: {policy.model.action_head.init_actions.mean():.6f}")

        print(f"  num_inference_timesteps: {policy.model.action_head.num_inference_timesteps}")
>>>>>>> 30c3d496
        predicted_action = policy.get_action(step_data)
        log_prediction_stats(predicted_action, "PyTorch", prediction_count)

    elif args.inference_mode == "tensorrt":
        # Setup TensorRT engines
        torch.cuda.manual_seed(42)
        if not hasattr(policy.model.action_head, "init_actions"):
            policy.model.action_head.init_actions = torch.randn(
                (1, policy.model.action_head.action_horizon, policy.model.action_head.action_dim),
                dtype=torch.float16,
                device=device,
            )
        setup_denoising_subgraph_engine(policy, args.trt_engine_path)

        predicted_action = policy.get_action(step_data)
        log_prediction_stats(predicted_action, "TensorRT", prediction_count)

    else:
        # ensure PyTorch and TensorRT have the same init_actions
        torch.cuda.manual_seed(42)
        if not hasattr(policy.model.action_head, "init_actions"):
            policy.model.action_head.init_actions = torch.randn(
                (1, policy.model.action_head.action_horizon, policy.model.action_head.action_dim),
                dtype=torch.float16,
                device=device,
            )
<<<<<<< HEAD

        # Setup TensorRT engines and run inference
        setup_denoising_subgraph_engine(policy, args.trt_engine_path)
        predicted_action_tensorrt = policy.get_action(step_data)
        log_prediction_stats(predicted_action_tensorrt, "TensorRT", prediction_count)

=======
            print(f"\n=== Generated init_actions ===")
            print(f"  Shape: {policy.model.action_head.init_actions.shape}")
            print(f"  Mean: {policy.model.action_head.init_actions.mean():.6f}")
>>>>>>> 30c3d496
        # PyTorch inference
        policy.model.action_head.get_action = partial(
            action_head_pytorch_forward, policy.model.action_head
        )
        predicted_action_torch = policy.get_action(step_data)
        log_prediction_stats(predicted_action_torch, "PyTorch", prediction_count)
<<<<<<< HEAD
=======

        # Setup TensorRT engines and run inference
        setup_denoising_subgraph_engine(policy, args.trt_engine_path)
        predicted_action_tensorrt = policy.get_action(step_data)
        log_prediction_stats(predicted_action_tensorrt, "TensorRT", prediction_count)
>>>>>>> 30c3d496

        # Compare predictions
        compare_predictions(predicted_action_tensorrt, predicted_action_torch)<|MERGE_RESOLUTION|>--- conflicted
+++ resolved
@@ -28,13 +28,9 @@
 from gr00t.model.policy import Gr00tPolicy
 
 
-<<<<<<< HEAD
-# Used for apple-to-apple comparsion with isaac-deployment
-=======
->>>>>>> 30c3d496
 class SyntheticDataGenerator:
     """Generates synthetic input data for GR00T inference testing."""
-    
+
     STATE_DIMS = {
         'left_arm': 7,
         'left_hand': 6,
@@ -44,16 +40,16 @@
     VIDEO_DIMS = (1, 1, 256, 256, 3)
     POSITION_IDS_LENGTH = 256
     RANDOM_SEED = 42
-    
+
     def __init__(self, seed=42):
         """Initialize the synthetic data generator."""
         self.seed = seed
         np.random.seed(self.seed)
         self.rng = np.random.default_rng(self.seed)
-        
+
         self._create_synthetic_data()
         self._create_position_ids()
-    
+
     def _create_synthetic_data(self) -> None:
         """Create synthetic data pool similar to reference implementation."""
         self.synthetic_data = {
@@ -64,15 +60,15 @@
             'video_data': self._generate_video_data(),
             'task_description': 'pick the pear from the counter and place it in the plate',
         }
-    
+
     def _generate_state_data(self, dim: int) -> np.ndarray:
         """Generate synthetic state data."""
         return (self.rng.random((1, 1, dim)) - 0.5).astype(np.float32)
-    
+
     def _generate_video_data(self) -> np.ndarray:
         """Generate synthetic video data."""
         return (self.rng.random(self.VIDEO_DIMS) * 255).astype(np.uint8)
-    
+
     def _create_position_ids(self) -> None:
         """Create fixed position IDs."""
         try:
@@ -85,23 +81,23 @@
             self.fixed_position_ids = np.arange(0, self.POSITION_IDS_LENGTH, dtype=np.int32).reshape(
                 1, self.POSITION_IDS_LENGTH
             )
-    
+
     def create_step_data(self, dataset):
         """
         Create synthetic step data that matches the dataset structure.
-        
+
         Args:
             dataset: The dataset to get structure from
-            
+
         Returns:
             Synthetic step data for inference
         """
         # Get a sample from the dataset to understand the structure
         sample_data = dataset[0]
-        
+
         # Create synthetic data using the pre-generated pool
         synthetic_step_data = {}
-        
+
         for key, value in sample_data.items():
             # Map to pre-generated synthetic data
             state_key = self._map_state_key(key)
@@ -116,9 +112,9 @@
             else:
                 # Keep original data for unmapped keys
                 synthetic_step_data[key] = value
-        
+
         return synthetic_step_data
-    
+
     def _map_state_key(self, key: str) -> str:
         """Map dataset state key to synthetic data key."""
         key_lower = key.lower()
@@ -136,11 +132,11 @@
 def create_synthetic_input_data(dataset, seed=42):
     """
     Create synthetic input data for testing using structured data pool.
-    
+
     Args:
         dataset: The dataset to get structure from
         seed: Random seed for reproducibility
-    
+
     Returns:
         Synthetic step data for inference
     """
@@ -151,14 +147,14 @@
 def log_prediction_stats(predictions, mode_name, prediction_count=1):
     """
     Log detailed statistics for predictions
-    
+
     Args:
         predictions: Prediction results dictionary
         mode_name: Name of the inference mode (PyTorch/TensorRT)
         prediction_count: Current prediction number
     """
     print(f"\n=== {mode_name} Inference Output #{prediction_count} ===")
-    
+
     for tensor_name, tensor_data in predictions.items():
         if tensor_data is not None:
             try:
@@ -169,24 +165,28 @@
                     # Handle CuPy tensors or other DLPack compatible tensors
                     try:
                         import cupy as cp
-                        tensor_array = cp.from_dlpack(tensor_data.__dlpack__()).get()
+                        tensor_array = cp.from_dlpack(
+                            tensor_data.__dlpack__()).get()
                     except ImportError:
                         tensor_array = tensor_data
                 else:
                     tensor_array = tensor_data
-                
+
                 if tensor_array.size > 0:
                     print(
                         f"  {tensor_name}: {tensor_array.shape} {tensor_array.dtype} "
                         f"[min: {tensor_array.min():.3f}, max: {tensor_array.max():.3f}, "
                         f"mean: {tensor_array.mean():.3f}]"
                     )
-<<<<<<< HEAD
+
+
+<< << << < HEAD
                     print(f"    Values: {tensor_array.flatten()[:5]}")
-=======
->>>>>>> 30c3d496
+== == == =
+>>>>>> > frlai/export_tokenizer_improc
                 else:
-                    print(f"  {tensor_name}: {tensor_array.shape} {tensor_array.dtype} [empty]")
+                    print(
+                        f"  {tensor_name}: {tensor_array.shape} {tensor_array.dtype} [empty]")
             except (RuntimeError, ValueError, AttributeError) as e:
                 print(f"  {tensor_name}: <error processing tensor: {e}>")
         else:
@@ -357,19 +357,11 @@
                 dtype=torch.float16,
                 device=device,
             )
-<<<<<<< HEAD
-        
-        # Use the same PyTorch forward as in compare mode for consistency
-        policy.model.action_head.get_action = partial(
-            action_head_pytorch_forward, policy.model.action_head
-        )
-=======
             print(f"\n=== Generated init_actions ===")
             print(f"  Shape: {policy.model.action_head.init_actions.shape}")
             print(f"  Mean: {policy.model.action_head.init_actions.mean():.6f}")
 
         print(f"  num_inference_timesteps: {policy.model.action_head.num_inference_timesteps}")
->>>>>>> 30c3d496
         predicted_action = policy.get_action(step_data)
         log_prediction_stats(predicted_action, "PyTorch", prediction_count)
 
@@ -396,32 +388,20 @@
                 dtype=torch.float16,
                 device=device,
             )
-<<<<<<< HEAD
-
-        # Setup TensorRT engines and run inference
-        setup_denoising_subgraph_engine(policy, args.trt_engine_path)
-        predicted_action_tensorrt = policy.get_action(step_data)
-        log_prediction_stats(predicted_action_tensorrt, "TensorRT", prediction_count)
-
-=======
             print(f"\n=== Generated init_actions ===")
             print(f"  Shape: {policy.model.action_head.init_actions.shape}")
             print(f"  Mean: {policy.model.action_head.init_actions.mean():.6f}")
->>>>>>> 30c3d496
         # PyTorch inference
         policy.model.action_head.get_action = partial(
             action_head_pytorch_forward, policy.model.action_head
         )
         predicted_action_torch = policy.get_action(step_data)
         log_prediction_stats(predicted_action_torch, "PyTorch", prediction_count)
-<<<<<<< HEAD
-=======
 
         # Setup TensorRT engines and run inference
         setup_denoising_subgraph_engine(policy, args.trt_engine_path)
         predicted_action_tensorrt = policy.get_action(step_data)
         log_prediction_stats(predicted_action_tensorrt, "TensorRT", prediction_count)
->>>>>>> 30c3d496
 
         # Compare predictions
         compare_predictions(predicted_action_tensorrt, predicted_action_torch)